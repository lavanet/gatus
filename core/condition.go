--- conflicted
+++ resolved
@@ -22,16 +22,12 @@
 	// Values that could replace the placeholder: 127.0.0.1, 10.0.0.1, ...
 	IPPlaceholder = "[IP]"
 
-<<<<<<< HEAD
 	// DNSRCodePlaceHolder is a place holder for DNS_RCODE
 	//
 	// Values that could be NOERROR, FORMERR, SERVFAIL, NXDOMAIN, NOTIMP and REFUSED
 	DNSRCodePlaceHolder = "[DNS_RCODE]"
 
-	// ResponseTimePlaceHolder is a placeholder for the request response time, in milliseconds.
-=======
 	// ResponseTimePlaceholder is a placeholder for the request response time, in milliseconds.
->>>>>>> 85c73084
 	//
 	// Values that could replace the placeholder: 1, 500, 1000, ...
 	ResponseTimePlaceholder = "[RESPONSE_TIME]"
@@ -154,14 +150,10 @@
 			element = result.IP
 		case ResponseTimePlaceholder:
 			element = strconv.Itoa(int(result.Duration.Milliseconds()))
-<<<<<<< HEAD
+		case BodyPlaceholder:
+			element = body
 		case DNSRCodePlaceHolder:
 			element = result.DNSRCode
-		case BodyPlaceHolder:
-=======
-		case BodyPlaceholder:
->>>>>>> 85c73084
-			element = body
 		case ConnectedPlaceholder:
 			element = strconv.FormatBool(result.Connected)
 		case CertificateExpirationPlaceholder:
